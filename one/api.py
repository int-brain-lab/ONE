--- conflicted
+++ resolved
@@ -1481,13 +1481,9 @@
         eid = self.to_eid(eid)  # Ensure we have a UUID str list
         if not eid:
             return self._cache['datasets'].iloc[0:0] if details else []  # Return empty
-<<<<<<< HEAD
         session, datasets = util.ses2records(self.alyx.rest('sessions', 'read', id=eid))
         # Add to cache tables
         self._update_cache_from_records(sessions=session, datasets=datasets)
-=======
-        _, datasets = util.ses2records(self.alyx.rest('sessions', 'read', id=eid))
->>>>>>> 7088d3e1
         if datasets is None or datasets.empty:
             return self._cache['datasets'].iloc[0:0] if details else []  # Return empty
         datasets = util.filter_datasets(
@@ -1698,14 +1694,16 @@
         """
         Converts a dataset into a remote HTTP server URL.  The dataset may be one or more of the
         following: a dict from returned by the sessions endpoint or dataset endpoint, a record
-        from the datasets cache table, or a file path.  If the dataset is from Alyx and cannot be
-        converted to a URL, 'exists' will be set to False in the corresponding entry in the cache
-        table. Unlike record2url, this method can convert dicts and paths to URLs.
+        from the datasets cache table, or a file path.  Unlike record2url, this method can convert
+        dicts and paths to URLs.
 
         Parameters
         ----------
         dset : dict, str, pd.Series, pd.DataFrame, list
             A single or multitude of dataset dictionary from an Alyx REST query OR URL string
+        update_cache : bool
+            If True (default) and the dataset is from Alyx and cannot be converted to a URL,
+            'exists' will be set to False in the corresponding entry in the cache table.
 
         Returns
         -------
@@ -1742,6 +1740,7 @@
 
         # Update cache if url not found
         if did is not None and not url and update_cache:
+            _logger.debug('Updating cache')
             if isinstance(did, str) and self._index_type('datasets') is int:
                 did, = parquet.str2np(did).tolist()
             elif self._index_type('datasets') is str and not isinstance(did, str):
@@ -1749,6 +1748,7 @@
             # NB: This will be considerably easier when IndexSlice supports Ellipsis
             idx = [slice(None)] * int(self._cache['datasets'].index.nlevels / 2)
             self._cache['datasets'].loc[(*idx, *util.ensure_list(did)), 'exists'] = False
+            self._cache['_meta']['modified_time'] = datetime.now()
 
         return url
 
