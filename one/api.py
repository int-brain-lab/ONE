--- conflicted
+++ resolved
@@ -1584,12 +1584,8 @@
                             if fr['data_url'] and fr['exists']), None)
                 did = dset['url'][-36:]
 
-<<<<<<< HEAD
         # TODO: Move 'if not url' block to separate method
-        if (not url) and (not urls):
-=======
-        if not url:  # Only relevant to file_records dataset
->>>>>>> aa5c89e5
+        if (not url) and (not urls):  # Only relevant to file_records dataset
             if 'session' in dset:
                 dset_str = f"{dset['session'][-36:]}: "\
                            f"{dset.get('collection', '.')}/{dset.get('name', '')}"
