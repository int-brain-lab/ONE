--- conflicted
+++ resolved
@@ -1,9 +1,5 @@
 """Unit tests for the one.converters module"""
 import unittest
-<<<<<<< HEAD
-import uuid
-=======
->>>>>>> 5ff517f9
 from unittest import mock
 from pathlib import Path, PurePosixPath, PureWindowsPath
 from uuid import UUID
@@ -98,8 +94,6 @@
         with mock.patch.object(self.one._cache, 'sessions', new=pd.DataFrame([])):
             self.assertIsNone(self.one.eid2path(eid))
 
-<<<<<<< HEAD
-=======
         # Test with int ids
         old_cache = self.one._cache.copy()
         util.caches_str2int(self.one._cache)
@@ -111,7 +105,6 @@
         finally:
             self.one._cache = old_cache
 
->>>>>>> 5ff517f9
     def test_eid2ref(self):
         eid = 'd3372b15-f696-4279-9be5-98f15783b5bb'
         verifiable = self.one.eid2ref(eid, parse=False, as_dict=True)
@@ -140,14 +133,6 @@
         self.assertIsInstance(rec, pd.Series)
         self.assertTrue(file.as_posix().endswith(rec['rel_path']))
 
-        # Test URL
-        parts = add_uuid_string(file, '94285bfd-7500-4583-83b1-906c420cc667').parts[-7:]
-        url = TEST_DB_2['base_url'] + '/'.join(('', *parts))
-        rec = self.one.path2record(url)
-        self.assertIsInstance(rec, pd.DataFrame)
-        rel_path, = rec['rel_path'].values
-        self.assertTrue(file.as_posix().endswith(rel_path))
-
         file = file.parent / '_fake_obj.attr.npy'
         self.assertIsNone(self.one.path2record(file))
 
@@ -160,8 +145,6 @@
         with mock.patch.object(self.one._cache, 'datasets', new=self.one._cache.datasets.iloc[:2]):
             self.assertIsNone(self.one.path2record(file))
 
-<<<<<<< HEAD
-=======
         # Test session path input
         session_path = Path(self.tempdir.name).joinpath(
             'cortexlab', 'Subjects', 'KS005', '2019-04-02', '001'
@@ -173,7 +156,6 @@
         with mock.patch.object(self.one._cache, 'sessions', new=empty):
             self.assertIsNone(self.one.path2record(session_path))
 
->>>>>>> 5ff517f9
     def test_is_exp_ref(self):
         ref = {'date': datetime.datetime(2018, 7, 13).date(), 'sequence': 1, 'subject': 'flowers'}
         self.assertTrue(self.one.is_exp_ref(ref))
