# FAQ
## How do I release my own data with the ONE API?
First create a directory of [ALF datasets](notebooks/datasets_and_types), generate the
cache tables, then share the directory with others.  See [data sharing](notebooks/data_sharing)
guide for more information.

## How do I use ONE without connecting to my database?
If you temporarily lose access to your Alyx database, you can instantiate ONE in local mode:
```
one = ONE(base_url='https://openalyx.internationalbrainlab.org', mode='local')
```
Read more about ONE modes [here](notebooks/one_modes).

## Why are my recent data missing from my cache but present on Alyx?
After new data are acquired it may take time for it to be copied to an online server (it will
be marked as 'online' in Alyx).  Once the data is marked as existing and online, it should appear
in the cache tables next time they are generated.  For the IBL Alyx, the ONE cache tables are
re-generated every 6 hours, however by default ONE will only download a new cache once per day.  To
force a download you can run `ONE().refresh_cache('remote')`.  More information, including
increasing refresh frequency, can be found [here](https://int-brain-lab.github.io/ONE/notebooks/one_modes.html#Refreshing-the-cache).

Note: There are two different definitions of caches that are used in ONE2:
1. The cache table that stores info about all sessions and their associated datasets.
This is refreshed every night and uploaded to Flatiron and downloaded onto your computer
every 24hr (this is what the datetime object returned as output of the `ONE().refresh_cache('remote')`
command is showing, i.e. when this cache was last updated).
This table is used in all one.search, one.load, one.list functions. When doing 
`ONE().refresh_cache('remote')`, you are basically forcing ONE to re-download this table 
regardless of when it was last downloaded from Flatiron.

2. When running remote queries (anything that uses `one.alyx.rest(....)`), 
ONE stores the results of these queries for 24 hours, so that if you 
repeatedly make the same query over and over you don't hit the database 
each time but can use the local cached result.
A problem can arise if something on the Alyx database changes in between the same query:
    - For example, at time X a given query returns an empty result (e.g. no histology session for a given subject).
    At time X+1, data is registered onto Alyx.
    At time X+2, you run the same query again.
    Because you had already made the query earlier, ONE uses the local result that 
    it had previously and displays that there isn't a histology session. 
    To circumvent this, use the `no_cache=True` argument in `one.alyx.rest(..., no_cache=True)` or
    the `no_cache` web client context.  More information can be found [here](https://int-brain-lab.github.io/ONE/notebooks/one_modes.html#REST-caching).
    Use this only if necessary, as these methods are not optimized.

## I made a mistake during setup and now can't call setup, how do I fix it?
Usually you can re-run your setup with the following command:
```python
from one.api import ONE
ONE.setup(base_url='https://alyx.example.com')
```

## How do I change my download (a.k.a. cache) directory?
To **permanently** change the directory, simply re-run the setup routine:
```python
from one.api import ONE
ONE.setup()  # Re-run setup for default database (takes effect next time you instantiate ONE)
```
When prompted ('Enter the location of the download cache') enter the absolute path of the new download location.

To **temporarily** change the download directory, use the cache_dir arg:
```python
from pathlib import Path
from one.api import ONE

one = ONE(base_url='https://alyx.example.com', cache_dir=Path.home() / 'new_download_dir')
```
**NB**: This will (down)load the cache tables in the newly specified location.  To avoid this, specify the cache table location separately using the `tables_dir` kwarg.

## How do I load cache tables from a different location?
By default, the cache tables are in the cache_dir root.  You can load cache tables in a different location in the following two ways:
```python
from pathlib import Path
from one.api import ONE

# 1. Specify location upon instantiation
one = ONE(tables_dir=Path.home() / 'tables_dir')
# 2. Specify location after instantiation
one.load_cache(Path.home() / 'tables_dir')
```
**NB**: Avoid using the same location for different database cache tables: by default ONE will automatically overwrite tables when a newer version is available. To avoid automatic downloading, set `mode='local'`.

## How do check who I'm logged in as?
```python
from one.api import ONE
one = ONE()
if not one.offline:
    print(one.alyx.user)
    print(one.alyx.base_url)
```

## How do I log out, or temporarily log in as someone else?
To log out:
```python
from one.api import ONE
one = ONE()

one.alyx.logout()
```

To log in as someone else temporarily:
```python
one.alyx.authenticate(username='other_user', cache_token=False, force=True)
```

## What to do if I am seeing a certificate error?
If you are using the Windows platform, you may see a certificate error when initially trying to connect with ONE. The last few 
lines of the traceback should like this: 
```powershell
File "C:\Users\User\anaconda3\envs\ONE\lib\urllib\request.py", line 1351, in do_open
    raise URLError(err)
urllib.error.URLError: <urlopen error [SSL: CERTIFICATE_VERIFY_FAILED] certificate verify failed: unable to get local issuer certificate (_ssl.c:997)>
```
This has a relatively easy fix:
* Open `Microsoft Edge` or `Internet Explorer` and navigate to the URL https://alyx.internationalbrainlab.org, or whichever alyx 
site you are attempting to access with ONE (no need to log in)
* Reattempt to run any ONE query or setup on the command line
  * Simply visiting the website with a Microsoft web browser should be enough to get the site's certificate to be stored properly.
This is a unique issue with the way that the Windows OS handles certificates.

## How do I download the datasets cache for a specific IBL paper release?
You can download cache tables containing datasets with a specific release tag.

```python
from one.api import ONE

one = ONE()
TAG = '2021_Q1_IBL_et_al_Behaviour'  # Release tag to download cache for
one.load_cache(tag=TAG)
```

To return to the full cache containing an index of all experiments:
```python
ONE.cache_clear()
one = ONE()
```

## How do I check which version of ONE I'm using within Python?
You can check your version with the following: `print(ONE.version)`.\
The latest version can be found in the CHANGELOG, [here](https://github.com/int-brain-lab/ONE/blob/main/CHANGELOG.md). \
To update to the latest available version run `pip install -U ONE-api`.

## How do I use ONE in a read-only environment? 
To use ONE without any write access or internet access, simply instantiate in local mode:
```python
from one.api import ONE
one = ONE(cache_dir='/path/to/data/dir', mode='local')
assert one.offline
```

If you wish to make Alyx database REST requests in a read-only environment, provide a database URL
and set `cache_rest=None` to avoid saving REST responses on disk:
```python
from one.api import ONE
one = ONE(base_url='https://openalyx.internationalbrainlab.org', cache_rest=None, mode='local')
assert one.offline and one.alyx.cache_mode is None
```

## Why does the search return a LazyID object? 
When in remote mode using one.search or one.search_insertions, a LazyID object is returned instead of a list.
It behaves exactly the same as a list (you can index, slice and get its length).  Instead of retrieving all the
values from the database query it will fetch only the items you index from the list.  This greatly speeds up
the function when there are large search results.

## How do I get information about a session from an experiment ID?
You can fetch a dictionary of experiment details from an experiment ID using the `get_details` method:
```python
details = ONE().get_details(eid)
<<<<<<< HEAD
```
=======
```

## How do I search for sessions with the exact subject name (excluding partial matches)?
When not in remote mode you can use a [regular expression](./notebooks/one_search/one_search.html#advanced-searching)
to assert the start and end of the search string:
```python
one = ONE(wildcards=True)  # Should be True by default
subject = 'FD_04'
eids = one.search(subject=f'^{subject}$')
```

When in remote mode you can use a [Django exact query](./notebooks/useful_alyx_queries.html#exact):
```python
one = ONE(mode='remote')
subject = 'FD_04'
eids = one.search(django=f'subject__nickname__exact,{subject}')
```

## Why are my search results inconsistent and/or seem to change?
This may be caused by one of two things:

First, each day when connecting to the database you download an updated cache table. The data on the database
may simply have changed, or you are loading a different cache table from somewhere. This may be because you
are connecting to a different database (check `one.alyx.base_url`), providing a different cache location (check `one._tables_dir`),
or provided a different tag (see [this question](#how-do-i-download-the-datasets-cache-for-a-specific-ibl-paper-release).

Second, there are minor differences between the default/local modes and remote mode. Namely that in remote mode
queries are generally case-insensitive.  See the 'gotcha' section of
'[Searching with ONE](./notebooks/one_search/one_search.html#gotchas)' for more information.
>>>>>>> 13c813ff
<|MERGE_RESOLUTION|>--- conflicted
+++ resolved
@@ -165,9 +165,6 @@
 You can fetch a dictionary of experiment details from an experiment ID using the `get_details` method:
 ```python
 details = ONE().get_details(eid)
-<<<<<<< HEAD
-```
-=======
 ```
 
 ## How do I search for sessions with the exact subject name (excluding partial matches)?
@@ -196,5 +193,4 @@
 
 Second, there are minor differences between the default/local modes and remote mode. Namely that in remote mode
 queries are generally case-insensitive.  See the 'gotcha' section of
-'[Searching with ONE](./notebooks/one_search/one_search.html#gotchas)' for more information.
->>>>>>> 13c813ff
+'[Searching with ONE](./notebooks/one_search/one_search.html#gotchas)' for more information.