--- conflicted
+++ resolved
@@ -1,16 +1,4 @@
 # Changelog
-<<<<<<< HEAD
-## [Latest](https://github.com/int-brain-lab/ONE/commits/main)  [1.4.0]
-
-### Modified
-
-- get_details returns dict with 'date' key in remote mode
-- eid2ref works in offline mode
-
-### Added
-
-- tests for eid2ref; improved coverage of converters module
-=======
 ## [Latest](https://github.com/int-brain-lab/ONE/commits/main) [1.12.2]
 
 ### Modified
@@ -200,7 +188,6 @@
 - tests for eid2ref
 - load_collection method for loading a Bunch of ALF objects
 
->>>>>>> 5ff517f9
 ## [1.3.0]
 
 ### Modified
