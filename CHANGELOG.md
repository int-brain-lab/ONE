--- conflicted
+++ resolved
@@ -3,26 +3,19 @@
 
 ### Modified
 
-<<<<<<< HEAD
-=======
 - One and OneAlyx setup methods
 - Old params files now cleaned up
 - Removed ALYX_PWD prompt from setup
 - Improved test coverage
 - Docs formatting
 - One list_* methods return list instead of np arrays
->>>>>>> b7fc96c9
 - get_details returns dict with 'date' key in remote mode
 - eid2ref works in offline mode
 
 ### Added
 
-<<<<<<< HEAD
-- tests for eid2ref; improved coverage of converters module
-=======
 - tests for eid2ref
 
->>>>>>> b7fc96c9
 ## [1.3.0]
 
 ### Modified
