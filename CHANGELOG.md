# Changelog
## [Latest](https://github.com/int-brain-lab/ONE/commits/main) [1.12.0]

### Added

- remote package for handling file operations with different protocols
- a Globus class for interfacing with the Globus SDK
- an abstract download manager class
- one.remote.aws module to provide low-level access to s3 download functions, both private and public

### Modified

- added clarification for generating cache with an Alyx database in documentation
<<<<<<< HEAD
- debug log of exceptions upon HTTP and connection errors during loading of cache
- added htsv file support in alf.io.load_file_content
=======
- fix'd dimension check for DataFrame attributes in ALF objects
- dimension warning logged when dimensions don't match after appending to ALFBunch
- created_time now updated correctly in cache meta
>>>>>>> 5783ddb6

## [1.11.0]

### Added

- One._update_cache_from_records method for adding remote Alyx records to the cache
- One.save_cache method to save modified cache

### Modified

- path2record now returns a session path when called with session path
- record2url now returns a session URL when called with a sessions record
- fix'd download bar
- attempt to re-authenticate upon 403 invalid token response
- set cache modified timestamp whenever cache tables are modified

## [1.10.0]

### Modified

- cache may be downloaded from a variable location set by the 'location' field returned by cache/info endpoint
- urllib exception now caught in OneAlyx._load_cache
- details dict in remote mode search now contains 'date' field
- fix tests relying on OpenAlyx
- warning instead of error raised when tag_mismatched_dataset REST query returns 403
- list_datasets and ses2records now better handle sessions with no datasets in remote mode

## [1.9.1]

### Added

- tests for OneAlyx._download_aws

### Modified

- HOTFIX: OneAlyx._download_aws now works with new cache index

## [1.9.0]

### Added

- method for recording and save the UUIDs of loaded datasets

### Modified

- fix order of records returned by One.load_datasets when datasets missing

## [1.8.1]

### Modified

- HOTFIX: OneAlyx._download_datasets deals gracefully with empty datasets frame
- removed try-assert-catch logic from One._download_datasets to improve error stack 

## [1.8.0]

### Added

- added `from_df` method to one.alf.io.AlfBunch
- added `__version__` variable
- added check for remote cache minimum API version
- user prompted to verify settings correct in setup

### Modified

- datasets cache table expected to have index of (eid, id).  NB: This changes the order of datasets returned by some functions
- multithreading moved from One._download_datasets to one.webclient.http_download_file_list
- cache_dir kwarg renamed to target_dir in one.webclient.http_download_file
- 'table' attribute now split into columns and merged
- when no username or password provided to constructor, AlyxClient init doesn't call authenticate
- 'stay_logged_in' kwarg removed from AlyxClient constructor; must manually call `authenticate` or remember to call `logout`
- user prompted whether to make url default in setup even if default already set

## [1.7.1]

### Modified

- HOTFIX: failed to return most recent revision; raised MultipleObjectsFound error instead

## [1.7.0]

### Added

- expires kwarg in AlyxClient.rest
- fix for AWS download location

## [1.6.3]

### Added

- ugly hack to download from aws instead of default http server

## [1.6.2]

### Modified

- more readable error message; raw JSON printed to debug logger

## [1.6.1]

### Modified

- rest command loging includes the whole json field on error
- added silent option to instantiate One on local files

## [1.6.0]

### Added

- no_cache function for temporarily deactivating the cache in a one-liner
- fix for setup where wrong client key used
- Alyx URL validation during setup and make default now yes by default

## [1.5.1]

### Modified

- HOTFIX: correct kwarg name in setup documentation; get_default_client includes schema in URL
- minor improvements to documentation and test coverage
- raise ValueError in register_session when lab doesn't match parsed session path

## [1.5.0]

### Modified

- fix bug where filters don't work in remote list_datasets
- change order of kwargs in list_datasets: filename now the first kwarg
- can now filter by list of filename strings functioning as a logical OR
- dataset kwarg renamed to filename in list_revisions
- fix ALF regular expression pattern: attribute, timescale and extension now parsed correctly
- can now filter datasets by timescale
- clearer error message auth errors raised
- alyx client is_logged_in method now a dependent property

## [1.4.0]

### Modified

- One and OneAlyx setup methods
- old params files now cleaned up
- removed ALYX_PWD prompt from setup
- improved test coverage
- docs formatting
- One list_* methods return list instead of np arrays
- get_details returns dict with 'date' key in remote mode
- eid2ref works in offline mode
- record2url now expects a pandas.Series object, iterates over DataFrame and returns list
- path2record now returns a pandas.Series instead of DataFrame
- _update_filesystem renamed to _check_filesystem
- _index_type now accepts DataFrame as table input
- better support for string indices in path2url and _download_dataset
- fix for _check_filesystem with datasets dict input

### Added

- tests for eid2ref
- load_collection method for loading a Bunch of ALF objects

## [1.3.0]

### Modified

- propagate down filter datasets filters
- OneAlyx list_* methods return list instead of np arrays
- cache module gracefully deals with empty repos
- cache module refactored to reuse ALF functions
- cache str ids now exclude 'Subjects' part
- session_path_parts now accepts pathlib objects
- one.params.check_cache_conflict now public function
- One.cache_dir now public property
- cache args preserved between calls to paginated response object
- runtime warning when remote list count changes

### Added
- alf.io function to return valid session paths within a directory 

## [1.2.1]

### Modified

- HOTFIX: correct exception raise when files missing in load_datasets

## [1.2.0]

### Added

- registration module with functions for posting sessions and file records to Alyx

### Modified

- bumped minimum pandas version in requirements
- REST cache supports URL with port
- describe revision now supported
- ALF spec now requires 'Subjects' folder in order to parse lab, i.e. .../lab/Subjects/subjects/...
- password prompt now specifies user
- clearer REST HTTP response error messages

## [1.1.0]

### Added
- extension may be omitted when loading dataset in wildcard mode if dataset doesn't have extra parts

## [1.0.0]

### Modified
- removed deprecated `_from_` converters
- removed walrus from test
- raise warning when fails to set dataset exists to False

## [0.5.3]

### Modified

- HOTFIX: error no longer raised when logging dimension mismatch in alf.io.load_object

## [0.5.2]

### Modified

- HOTFIX: ref2dj no longer raises error

## [0.5.1]

### Modified

- HOTFIX: handles case when file_size is None in _download_dataset

## [0.5.0]

### Modified

- consistent regex file pattern between functions
- unix shell style wildcards used by default
- limited support for attribute namespace for backward compatibility
- can filter with lists of parts, e.g. `extension=['npy', '?sv']`

## [0.4.0]

- alf package refactored for module consistency; removed alf.folders

## [0.3.0]

### Added

- function to convert datasets list endpoint to DataFrame
- added logout method; 'authenticate' now prompts for Alyx password if none provided and no token

### Modified

- fully adopted Numpy docstrings
- revisions now filtered using <= instead of <
- datasets_from_type now type2datasets; returns similar output to list_ methods
- removed ALYX_PWD from setup
- webclient functions sdsc_globus_path_from_dataset, sdsc_path_from_dataset and globus_path_from_dataset moved to ibllib

## [0.2.3]

### Modified

- HOTFIX: default query_mode now None, fixes missing instance mode
- HOTFIX: correct ses2rec parsing of data URLs (allow_fragments=False)

## [0.2.2]

### Modified

- HOTFIX: returns correct index when revision returns empty for dataset

## [0.2.1]

### Modified

- webclient encodes characters in URL query parameters
- docstrings added to ONE factory and classes
- HOTFIX: list_datasets passes eid in superclass call

## [0.2.0]

### Added

- list_collections and list_revisions methods
- added example scripts on experiment ids and ALF spec
- search_terms now has query type flag

### Modified

- removed walruses (support for python 3.7)
- fixed bugs in various converter methods
- fix for silent setup when base url provided
- deals with default_revision all false
- one.search works with remote alyx queries

## [0.1.5]

### Added

- configurable test databases
- configurable REST cache mode and default expiry

### Modified

- test image upload without matplotlib
- clearer One.search docstring
- make_parquet_db date column now datetime.date dtype

## [0.1.4]

### Added

- proper support for loading revisions in local mode
- separate function for filtering by collection
- tests for cache table filter functions

### Modified

- refactored load methods to use the same filter functions

## 0.1.3

### Added

- a load_datasets method for loading multiple datasets at once

## 0.1.2

### Modified

 - REST headers no longer used in download_file, fixes behaviour for 401 errors
 - fix to download_dataset error with alyx record; tests added
 - api utils moved to new module

## 0.1.1

### Modified

 - fix setting default ALYX_URL in setup
 - fix for updating missing records in cache

## 0.1.0

### Added

 - search cache tables without hitting db by default
 - onepqt module to build cache from local filesystem
 - silent mode now suppresses print statements
 - rest GET requests are now cached for 24 hours
 - alf.spec module for constructing, documenting, and validating ALyx Files
 
### Modified

 - removed load method
 - support for multiple configured databases in params
 - Alyx web token now cached between sessions
 - delayed loading of rest schemes
 - ONE factory cache for fast repeat instantiation
 - alf.io loaders now deal with MATLAB NPYs and expanding timeseries<|MERGE_RESOLUTION|>--- conflicted
+++ resolved
@@ -11,14 +11,11 @@
 ### Modified
 
 - added clarification for generating cache with an Alyx database in documentation
-<<<<<<< HEAD
 - debug log of exceptions upon HTTP and connection errors during loading of cache
 - added htsv file support in alf.io.load_file_content
-=======
 - fix'd dimension check for DataFrame attributes in ALF objects
 - dimension warning logged when dimensions don't match after appending to ALFBunch
 - created_time now updated correctly in cache meta
->>>>>>> 5783ddb6
 
 ## [1.11.0]
 
