--- conflicted
+++ resolved
@@ -16,8 +16,6 @@
 - official support of relative path inputs for One.load_dataset(s)
 - support hyphens in ALF collection spec
 - bugfix: one.webclient.http_download_file returns Path as documented, instead of str
-<<<<<<< HEAD
-=======
 - deprecated one.alf.io.remove_uuid_file and remove_uuid_recursive in favour of 
 
 ## [1.21.4]
@@ -27,7 +25,6 @@
 - HOTFIX: mkdir called on destination instead of default location in AlyxClient.download_cache_tables
 - HOTFIX: fix error in load_cache when switching from tagged cache
 - frozen pandas below 2.0
->>>>>>> cf75e8cd
 
 ## [1.21.3]
 
