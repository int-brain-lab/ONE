--- conflicted
+++ resolved
@@ -1,17 +1,15 @@
 # Changelog
-<<<<<<< HEAD
 ## [Latest](https://github.com/int-brain-lab/ONE/commits/main) [1.8.0]
 
 ### Modified
 
 - datasets cache table expected to have index of (eid, id).  NB: This changes the order of datasets returned by some functions
-=======
-## [Latest](https://github.com/int-brain-lab/ONE/commits/main) [1.7.1]
+
+## [1.7.1]
 
 ### Modified
 
 - HOTFIX: failed to return most recent revision; raised MultipleObjectsFound error instead
->>>>>>> 8766cd27
 
 ## [1.7.0]
 
