--- conflicted
+++ resolved
@@ -11,13 +11,10 @@
 ### Modified
 
 - added clarification for generating cache with an Alyx database in documentation
-<<<<<<< HEAD
 - debug log of exceptions upon HTTP and connection errors during loading of cache
 - added htsv file support in alf.io.load_file_content
-=======
 - REST cache now stored in download cache directory
 - JSON tests may now be run concurrently
->>>>>>> f11b75d9
 - fix'd dimension check for DataFrame attributes in ALF objects
 - dimension warning logged when dimensions don't match after appending to ALFBunch
 - created_time now updated correctly in cache meta
