# Changelog
## [Latest](https://github.com/int-brain-lab/ONE/commits/main) [2.0.0]

### Added

<<<<<<< HEAD
- OneAlyx.list_aggregates method to list datasets computed across more than one session
- OneAlyx.load_aggregate method to load dataset computed across more than one session
=======
- one.alf.files.remove_uuid_string, complimenting add_uuid_string
>>>>>>> cf75e8cd

### Modified

- removed support for integer UUIDs in cache tables
<<<<<<< HEAD
- support for pandas versions 1.5 - 2.0; dropped support for Python 3.7
- date field of session details a datetime.date object in remote mode (now consistent with local mode)
- support datasets table without session_path field
- clearer error message cache directory not available
- support hyphens in collection part of ALF specification
- bugfix: safer construction of target directory from dataset URL in OneAlyx._download_dataset
=======
- support for pandas versions 1.5 - 2.0
- bugfix: mkdir called on destination instead of default location in AlyxClient.download_cache_tables
- date field of session details a datetime.date object in remote mode (now consistent with local mode)
- support datasets table without session_path field
- clearer error message cache directory not available
- official support of relative path inputs for One.load_dataset(s)
- support hyphens in ALF collection spec
- bugfix: one.webclient.http_download_file returns Path as documented, instead of str
- deprecated one.alf.io.remove_uuid_file and remove_uuid_recursive in favour of 
>>>>>>> cf75e8cd

## [1.21.4]

### Modified

- HOTFIX: mkdir called on destination instead of default location in AlyxClient.download_cache_tables
- HOTFIX: fix error in load_cache when switching from tagged cache
- frozen pandas below 2.0

## [1.21.3]

### Modified

- HOTFIX: AWS S3 resource returned unsigned if 'public' in bucket name and no credentials on Alyx 

## [1.21.2]

### Modified

- HOTFIX: allow OneAlyx.search_insertions to work in 'auto' mode

## [1.21.1]

### Modified

- HOTFIX: allow base_url kwarg in ONE.setup

## [1.21.0]

### Added

- search_insertions ONE method

### Modified

- lab name inferred from session path in RegistrationClient only if labs kwarg is not present
- bugfix: dataset arg in remote mode search was not supported; now a clear TypeError is raised

## [1.20.0]

### Added

- setup method added to ONE function, allowing setup without instantiation
- version attribute added to ONE function
- an OneAlyx.eid2pid method
- one.alf.spec.readableALF converts an ALF object name to a whitespace separated string

### Modified

- private tables_dir attribute allows one to separate cache tables location from data location
- when proving a tag to OneAlyx.load_cache, the default location will be <cache_dir>/<tag>
- bugfix: OneAlyx.search dataset kwarg in remote mode now matches dataset name instead of dataset type name
- warns user if downloading cache tables from a different database to the current cache tables
- possible to set the cache_dir attribute in AlyxClient
- function to print REST schemas in AlyxClient
- batched REST queries in OneAlyx._download_aws to avoid 414 HTTP status code
- bugfix: solved infinite loop when slicing paginated response
- improved performance of remote search
- lazy fetch of session details in OneAlyx.search
- one.params.setup allows cache_dir as input

## [1.19.1]

### Modified

- HOTFIX: allow kwargs in RegistrationClient.register_files to explicitly pass in lab name(s)

## [1.19.0]

### Removed

- removed RegistrationClient.create_session, use register_session method instead

### Modified

- ensure AlyxClient.is_logged_in returns boolean
- bugfix: RegistrationClient.register_files uses get_dataset_type for validating input file list

## [1.18.0]

### Added

- one.registration.get_dataset_type function for validating a dataset type

### Modified

- RegistrationClient.find_files is now itself a generator method (previously returned a generator)
- exists kwarg in RegistrationClient.register_files
- support for loading 'table' attribute as dataframe with extra ALF parts
- bugfix: tag assertion should expect list of tags in cache info

## [1.17.0]

### Added

- registration client checks for protected datasets and moves them to new revision when registering files 

### Removed

- removed ref2dj method

### Modified

- local SSL config error causes ONE to fall back to local mode (as with other connection errors)
- one.util.ses2records now returns empty pandas DataFrame instead of None
- fix download bug from OpenAlyx in remote mode

## [1.16.3]

### Modified

- HOTFIX: set cache index before updating older tables

## [1.16.2]

### Modified

- HOTFIX: bool test robust to NaNs in _download_aws; no datasets modification by _update_cache_from_records

## [1.16.1]

### Modified

- HOTFIX: force aws download on md5sum mismatch

## [1.16.0]

### Modified

- squeeze pandas dataframe on csv_read
- load_cache now public method; option to load specific remote cache with tag arg
- fix incorrect error message in one.alf.exceptions.ALFMultipleObjectsFound

## [1.15.0]

### Modified

- suppress irrelevant pandas future warning
- ignore meta attribute when getting array length for interpolating timestamps in one.alf.io
- no longer check for sizes if hash present
- added yaml support to one.alf.io.load_file_content
- added note of caution in download_dataset docstring

## [1.14.0]

### Added

- function to remove cache files and folders that are not in datasets cache table

### Modified

- bugfix: load interpolate timestamps with timescale
- bugfix: username now passed to parameter setup routine
- in silent mode if token invalid the user is logged out to remove old token from param file
- root_dir now optional input for session_record2path
- do not check for recent cache upon instantiation in remote mode 

## [1.13.0]

### Added

- one.remote.aws.get_s3_virtual_host constructs HTTPS Web address from bucket name and region
- one.remote.aws.is_folder determines if an S3 Object is a folder
- boto3 now a requirement

### Modified

- cache 'project' field renamed to 'projects'
- iter_datasets now public function in one.alf.io, moved from one.alf.cache
- expose register_session kwargs in RegistrationClient.create_session method
- one.remote.aws.get_aws_access_keys requires AlyxClient instance instead of OneAlyx, in line with one.remote.globus

## [1.12.2]

### Modified

- HOTFIX: copy old REST cache only if new location does not exist

## [1.12.1]

### Modified

- HOTFIX: default S3 repo set for get_s3_from_alyx

## [1.12.0]

### Added

- remote package for handling file operations with different protocols
- a Globus class for interfacing with the Globus SDK
- an abstract download manager class
- one.remote.aws module to provide low-level access to s3 download functions, both private and public

### Modified

- added clarification for generating cache with an Alyx database in documentation
- debug log of exceptions upon HTTP and connection errors during loading of cache
- added htsv file support in alf.io.load_file_content
- REST cache now stored in download cache directory
- JSON tests may now be run concurrently
- fix'd dimension check for DataFrame attributes in ALF objects
- dimension warning logged when dimensions don't match after appending to ALFBunch
- created_time now updated correctly in cache meta

## [1.11.0]

### Added

- One._update_cache_from_records method for adding remote Alyx records to the cache
- One.save_cache method to save modified cache

### Modified

- path2record now returns a session path when called with session path
- record2url now returns a session URL when called with a sessions record
- fix'd download bar
- attempt to re-authenticate upon 403 invalid token response
- set cache modified timestamp whenever cache tables are modified

## [1.10.0]

### Modified

- cache may be downloaded from a variable location set by the 'location' field returned by cache/info endpoint
- urllib exception now caught in OneAlyx._load_cache
- details dict in remote mode search now contains 'date' field
- fix tests relying on OpenAlyx
- warning instead of error raised when tag_mismatched_dataset REST query returns 403
- list_datasets and ses2records now better handle sessions with no datasets in remote mode

## [1.9.1]

### Added

- tests for OneAlyx._download_aws

### Modified

- HOTFIX: OneAlyx._download_aws now works with new cache index

## [1.9.0]

### Added

- method for recording and save the UUIDs of loaded datasets

### Modified

- fix order of records returned by One.load_datasets when datasets missing

## [1.8.1]

### Modified

- HOTFIX: OneAlyx._download_datasets deals gracefully with empty datasets frame
- removed try-assert-catch logic from One._download_datasets to improve error stack 

## [1.8.0]

### Added

- added `from_df` method to one.alf.io.AlfBunch
- added `__version__` variable
- added check for remote cache minimum API version
- user prompted to verify settings correct in setup

### Modified

- datasets cache table expected to have index of (eid, id).  NB: This changes the order of datasets returned by some functions
- multithreading moved from One._download_datasets to one.webclient.http_download_file_list
- cache_dir kwarg renamed to target_dir in one.webclient.http_download_file
- 'table' attribute now split into columns and merged
- when no username or password provided to constructor, AlyxClient init doesn't call authenticate
- 'stay_logged_in' kwarg removed from AlyxClient constructor; must manually call `authenticate` or remember to call `logout`
- user prompted whether to make url default in setup even if default already set

## [1.7.1]

### Modified

- HOTFIX: failed to return most recent revision; raised MultipleObjectsFound error instead

## [1.7.0]

### Added

- expires kwarg in AlyxClient.rest
- fix for AWS download location

## [1.6.3]

### Added

- ugly hack to download from aws instead of default http server

## [1.6.2]

### Modified

- more readable error message; raw JSON printed to debug logger

## [1.6.1]

### Modified

- rest command loging includes the whole json field on error
- added silent option to instantiate One on local files

## [1.6.0]

### Added

- no_cache function for temporarily deactivating the cache in a one-liner
- fix for setup where wrong client key used
- Alyx URL validation during setup and make default now yes by default

## [1.5.1]

### Modified

- HOTFIX: correct kwarg name in setup documentation; get_default_client includes schema in URL
- minor improvements to documentation and test coverage
- raise ValueError in register_session when lab doesn't match parsed session path

## [1.5.0]

### Modified

- fix bug where filters don't work in remote list_datasets
- change order of kwargs in list_datasets: filename now the first kwarg
- can now filter by list of filename strings functioning as a logical OR
- dataset kwarg renamed to filename in list_revisions
- fix ALF regular expression pattern: attribute, timescale and extension now parsed correctly
- can now filter datasets by timescale
- clearer error message auth errors raised
- alyx client is_logged_in method now a dependent property

## [1.4.0]

### Modified

- One and OneAlyx setup methods
- old params files now cleaned up
- removed ALYX_PWD prompt from setup
- improved test coverage
- docs formatting
- One list_* methods return list instead of np arrays
- get_details returns dict with 'date' key in remote mode
- eid2ref works in offline mode
- record2url now expects a pandas.Series object, iterates over DataFrame and returns list
- path2record now returns a pandas.Series instead of DataFrame
- _update_filesystem renamed to _check_filesystem
- _index_type now accepts DataFrame as table input
- better support for string indices in path2url and _download_dataset
- fix for _check_filesystem with datasets dict input

### Added

- tests for eid2ref
- load_collection method for loading a Bunch of ALF objects

## [1.3.0]

### Modified

- propagate down filter datasets filters
- OneAlyx list_* methods return list instead of np arrays
- cache module gracefully deals with empty repos
- cache module refactored to reuse ALF functions
- cache str ids now exclude 'Subjects' part
- session_path_parts now accepts pathlib objects
- one.params.check_cache_conflict now public function
- One.cache_dir now public property
- cache args preserved between calls to paginated response object
- runtime warning when remote list count changes

### Added
- alf.io function to return valid session paths within a directory 

## [1.2.1]

### Modified

- HOTFIX: correct exception raise when files missing in load_datasets

## [1.2.0]

### Added

- registration module with functions for posting sessions and file records to Alyx

### Modified

- bumped minimum pandas version in requirements
- REST cache supports URL with port
- describe revision now supported
- ALF spec now requires 'Subjects' folder in order to parse lab, i.e. .../lab/Subjects/subjects/...
- password prompt now specifies user
- clearer REST HTTP response error messages

## [1.1.0]

### Added
- extension may be omitted when loading dataset in wildcard mode if dataset doesn't have extra parts

## [1.0.0]

### Removed

- removed deprecated `_from_` converters

### Modified
- removed walrus from test
- raise warning when fails to set dataset exists to False

## [0.5.3]

### Modified

- HOTFIX: error no longer raised when logging dimension mismatch in alf.io.load_object

## [0.5.2]

### Modified

- HOTFIX: ref2dj no longer raises error

## [0.5.1]

### Modified

- HOTFIX: handles case when file_size is None in _download_dataset

## [0.5.0]

### Modified

- consistent regex file pattern between functions
- unix shell style wildcards used by default
- limited support for attribute namespace for backward compatibility
- can filter with lists of parts, e.g. `extension=['npy', '?sv']`

## [0.4.0]

- alf package refactored for module consistency; removed alf.folders

## [0.3.0]

### Added

- function to convert datasets list endpoint to DataFrame
- added logout method; 'authenticate' now prompts for Alyx password if none provided and no token

### Removed

- ALYX_PWD field removed from setup

### Modified

- fully adopted Numpy docstrings
- revisions now filtered using <= instead of <
- datasets_from_type now type2datasets; returns similar output to list_ methods
- webclient functions sdsc_globus_path_from_dataset, sdsc_path_from_dataset and globus_path_from_dataset moved to ibllib

## [0.2.3]

### Modified

- HOTFIX: default query_mode now None, fixes missing instance mode
- HOTFIX: correct ses2rec parsing of data URLs (allow_fragments=False)

## [0.2.2]

### Modified

- HOTFIX: returns correct index when revision returns empty for dataset

## [0.2.1]

### Modified

- webclient encodes characters in URL query parameters
- docstrings added to ONE factory and classes
- HOTFIX: list_datasets passes eid in superclass call

## [0.2.0]

### Added

- list_collections and list_revisions methods
- added example scripts on experiment ids and ALF spec
- search_terms now has query type flag

### Modified

- removed walruses (support for python 3.7)
- fixed bugs in various converter methods
- fix for silent setup when base url provided
- deals with default_revision all false
- one.search works with remote alyx queries

## [0.1.5]

### Added

- configurable test databases
- configurable REST cache mode and default expiry

### Modified

- test image upload without matplotlib
- clearer One.search docstring
- make_parquet_db date column now datetime.date dtype

## [0.1.4]

### Added

- proper support for loading revisions in local mode
- separate function for filtering by collection
- tests for cache table filter functions

### Modified

- refactored load methods to use the same filter functions

## [0.1.3]

### Added

- a load_datasets method for loading multiple datasets at once

## [0.1.2]

### Modified

 - REST headers no longer used in download_file, fixes behaviour for 401 errors
 - fix to download_dataset error with alyx record; tests added
 - api utils moved to new module

## [0.1.1]

### Modified

 - fix setting default ALYX_URL in setup
 - fix for updating missing records in cache

## [0.1.0]

### Added

 - search cache tables without hitting db by default
 - onepqt module to build cache from local filesystem
 - silent mode now suppresses print statements
 - rest GET requests are now cached for 24 hours
 - alf.spec module for constructing, documenting, and validating ALyx Files

### Removed

 - removed load method
 
### Modified

 - support for multiple configured databases in params
 - Alyx web token now cached between sessions
 - delayed loading of rest schemes
 - ONE factory cache for fast repeat instantiation
 - alf.io loaders now deal with MATLAB NPYs and expanding timeseries<|MERGE_RESOLUTION|>--- conflicted
+++ resolved
@@ -3,34 +3,25 @@
 
 ### Added
 
-<<<<<<< HEAD
 - OneAlyx.list_aggregates method to list datasets computed across more than one session
 - OneAlyx.load_aggregate method to load dataset computed across more than one session
-=======
 - one.alf.files.remove_uuid_string, complimenting add_uuid_string
->>>>>>> cf75e8cd
 
 ### Modified
 
 - removed support for integer UUIDs in cache tables
-<<<<<<< HEAD
 - support for pandas versions 1.5 - 2.0; dropped support for Python 3.7
 - date field of session details a datetime.date object in remote mode (now consistent with local mode)
 - support datasets table without session_path field
-- clearer error message cache directory not available
+- clearer error message when cache directory not available
 - support hyphens in collection part of ALF specification
 - bugfix: safer construction of target directory from dataset URL in OneAlyx._download_dataset
-=======
-- support for pandas versions 1.5 - 2.0
 - bugfix: mkdir called on destination instead of default location in AlyxClient.download_cache_tables
-- date field of session details a datetime.date object in remote mode (now consistent with local mode)
 - support datasets table without session_path field
 - clearer error message cache directory not available
 - official support of relative path inputs for One.load_dataset(s)
-- support hyphens in ALF collection spec
 - bugfix: one.webclient.http_download_file returns Path as documented, instead of str
-- deprecated one.alf.io.remove_uuid_file and remove_uuid_recursive in favour of 
->>>>>>> cf75e8cd
+- deprecated one.alf.io.remove_uuid_file and remove_uuid_recursive in favour of one.alf.files.remove_uuid_string
 
 ## [1.21.4]
 
