# Changelog
## [Latest](https://github.com/int-brain-lab/ONE/commits/main) [2.0.0]

### Modified

- removed support for integer UUIDs in cache tables
- support for pandas versions 1.5 - 2.0
- HOTFIX: mkdir called on destination instead of default location in AlyxClient.download_cache_tables
<<<<<<< HEAD
- date field of session details a datetime.date object in remote mode (now consistent with local mode)
- support datasets table without session_path field
- clearer error message cache directory not available
=======
- HOTFIX: fix error in load_cache when switching from tagged cache
- frozen pandas below 2.0
>>>>>>> 2a19058c

## [1.21.3]

### Modified

- HOTFIX: AWS S3 resource returned unsigned if 'public' in bucket name and no credentials on Alyx 

## [1.21.2]

### Modified

- HOTFIX: allow OneAlyx.search_insertions to work in 'auto' mode

## [1.21.1]

### Modified

- HOTFIX: allow base_url kwarg in ONE.setup

## [1.21.0]

### Added

- search_insertions ONE method

### Modified

- lab name inferred from session path in RegistrationClient only if labs kwarg is not present
- bugfix: dataset arg in remote mode search was not supported; now a clear TypeError is raised

## [1.20.0]

### Added

- setup method added to ONE function, allowing setup without instantiation
- version attribute added to ONE function
- an OneAlyx.eid2pid method
- one.alf.spec.readableALF converts an ALF object name to a whitespace separated string

### Modified

- private tables_dir attribute allows one to separate cache tables location from data location
- when proving a tag to OneAlyx.load_cache, the default location will be <cache_dir>/<tag>
- bugfix: OneAlyx.search dataset kwarg in remote mode now matches dataset name instead of dataset type name
- warns user if downloading cache tables from a different database to the current cache tables
- possible to set the cache_dir attribute in AlyxClient
- function to print REST schemas in AlyxClient
- batched REST queries in OneAlyx._download_aws to avoid 414 HTTP status code
- bugfix: solved infinite loop when slicing paginated response
- improved performance of remote search
- lazy fetch of session details in OneAlyx.search
- one.params.setup allows cache_dir as input

## [1.19.1]

### Modified

- HOTFIX: allow kwargs in RegistrationClient.register_files to explicitly pass in lab name(s)

## [1.19.0]

### Removed

- removed RegistrationClient.create_session, use register_session method instead

### Modified

- ensure AlyxClient.is_logged_in returns boolean
- bugfix: RegistrationClient.register_files uses get_dataset_type for validating input file list

## [1.18.0]

### Added

- one.registration.get_dataset_type function for validating a dataset type

### Modified

- RegistrationClient.find_files is now itself a generator method (previously returned a generator)
- exists kwarg in RegistrationClient.register_files
- support for loading 'table' attribute as dataframe with extra ALF parts
- bugfix: tag assertion should expect list of tags in cache info

## [1.17.0]

### Added

- registration client checks for protected datasets and moves them to new revision when registering files 

### Removed

- removed ref2dj method

### Modified

- local SSL config error causes ONE to fall back to local mode (as with other connection errors)
- one.util.ses2records now returns empty pandas DataFrame instead of None
- fix download bug from OpenAlyx in remote mode

## [1.16.3]

### Modified

- HOTFIX: set cache index before updating older tables

## [1.16.2]

### Modified

- HOTFIX: bool test robust to NaNs in _download_aws; no datasets modification by _update_cache_from_records

## [1.16.1]

### Modified

- HOTFIX: force aws download on md5sum mismatch

## [1.16.0]

### Modified

- squeeze pandas dataframe on csv_read
- load_cache now public method; option to load specific remote cache with tag arg
- fix incorrect error message in one.alf.exceptions.ALFMultipleObjectsFound

## [1.15.0]

### Modified

- suppress irrelevant pandas future warning
- ignore meta attribute when getting array length for interpolating timestamps in one.alf.io
- no longer check for sizes if hash present
- added yaml support to one.alf.io.load_file_content
- added note of caution in download_dataset docstring

## [1.14.0]

### Added

- function to remove cache files and folders that are not in datasets cache table

### Modified

- bugfix: load interpolate timestamps with timescale
- bugfix: username now passed to parameter setup routine
- in silent mode if token invalid the user is logged out to remove old token from param file
- root_dir now optional input for session_record2path
- do not check for recent cache upon instantiation in remote mode 

## [1.13.0]

### Added

- one.remote.aws.get_s3_virtual_host constructs HTTPS Web address from bucket name and region
- one.remote.aws.is_folder determines if an S3 Object is a folder
- boto3 now a requirement

### Modified

- cache 'project' field renamed to 'projects'
- iter_datasets now public function in one.alf.io, moved from one.alf.cache
- expose register_session kwargs in RegistrationClient.create_session method
- one.remote.aws.get_aws_access_keys requires AlyxClient instance instead of OneAlyx, in line with one.remote.globus

## [1.12.2]

### Modified

- HOTFIX: copy old REST cache only if new location does not exist

## [1.12.1]

### Modified

- HOTFIX: default S3 repo set for get_s3_from_alyx

## [1.12.0]

### Added

- remote package for handling file operations with different protocols
- a Globus class for interfacing with the Globus SDK
- an abstract download manager class
- one.remote.aws module to provide low-level access to s3 download functions, both private and public

### Modified

- added clarification for generating cache with an Alyx database in documentation
- debug log of exceptions upon HTTP and connection errors during loading of cache
- added htsv file support in alf.io.load_file_content
- REST cache now stored in download cache directory
- JSON tests may now be run concurrently
- fix'd dimension check for DataFrame attributes in ALF objects
- dimension warning logged when dimensions don't match after appending to ALFBunch
- created_time now updated correctly in cache meta

## [1.11.0]

### Added

- One._update_cache_from_records method for adding remote Alyx records to the cache
- One.save_cache method to save modified cache

### Modified

- path2record now returns a session path when called with session path
- record2url now returns a session URL when called with a sessions record
- fix'd download bar
- attempt to re-authenticate upon 403 invalid token response
- set cache modified timestamp whenever cache tables are modified

## [1.10.0]

### Modified

- cache may be downloaded from a variable location set by the 'location' field returned by cache/info endpoint
- urllib exception now caught in OneAlyx._load_cache
- details dict in remote mode search now contains 'date' field
- fix tests relying on OpenAlyx
- warning instead of error raised when tag_mismatched_dataset REST query returns 403
- list_datasets and ses2records now better handle sessions with no datasets in remote mode

## [1.9.1]

### Added

- tests for OneAlyx._download_aws

### Modified

- HOTFIX: OneAlyx._download_aws now works with new cache index

## [1.9.0]

### Added

- method for recording and save the UUIDs of loaded datasets

### Modified

- fix order of records returned by One.load_datasets when datasets missing

## [1.8.1]

### Modified

- HOTFIX: OneAlyx._download_datasets deals gracefully with empty datasets frame
- removed try-assert-catch logic from One._download_datasets to improve error stack 

## [1.8.0]

### Added

- added `from_df` method to one.alf.io.AlfBunch
- added `__version__` variable
- added check for remote cache minimum API version
- user prompted to verify settings correct in setup

### Modified

- datasets cache table expected to have index of (eid, id).  NB: This changes the order of datasets returned by some functions
- multithreading moved from One._download_datasets to one.webclient.http_download_file_list
- cache_dir kwarg renamed to target_dir in one.webclient.http_download_file
- 'table' attribute now split into columns and merged
- when no username or password provided to constructor, AlyxClient init doesn't call authenticate
- 'stay_logged_in' kwarg removed from AlyxClient constructor; must manually call `authenticate` or remember to call `logout`
- user prompted whether to make url default in setup even if default already set

## [1.7.1]

### Modified

- HOTFIX: failed to return most recent revision; raised MultipleObjectsFound error instead

## [1.7.0]

### Added

- expires kwarg in AlyxClient.rest
- fix for AWS download location

## [1.6.3]

### Added

- ugly hack to download from aws instead of default http server

## [1.6.2]

### Modified

- more readable error message; raw JSON printed to debug logger

## [1.6.1]

### Modified

- rest command loging includes the whole json field on error
- added silent option to instantiate One on local files

## [1.6.0]

### Added

- no_cache function for temporarily deactivating the cache in a one-liner
- fix for setup where wrong client key used
- Alyx URL validation during setup and make default now yes by default

## [1.5.1]

### Modified

- HOTFIX: correct kwarg name in setup documentation; get_default_client includes schema in URL
- minor improvements to documentation and test coverage
- raise ValueError in register_session when lab doesn't match parsed session path

## [1.5.0]

### Modified

- fix bug where filters don't work in remote list_datasets
- change order of kwargs in list_datasets: filename now the first kwarg
- can now filter by list of filename strings functioning as a logical OR
- dataset kwarg renamed to filename in list_revisions
- fix ALF regular expression pattern: attribute, timescale and extension now parsed correctly
- can now filter datasets by timescale
- clearer error message auth errors raised
- alyx client is_logged_in method now a dependent property

## [1.4.0]

### Modified

- One and OneAlyx setup methods
- old params files now cleaned up
- removed ALYX_PWD prompt from setup
- improved test coverage
- docs formatting
- One list_* methods return list instead of np arrays
- get_details returns dict with 'date' key in remote mode
- eid2ref works in offline mode
- record2url now expects a pandas.Series object, iterates over DataFrame and returns list
- path2record now returns a pandas.Series instead of DataFrame
- _update_filesystem renamed to _check_filesystem
- _index_type now accepts DataFrame as table input
- better support for string indices in path2url and _download_dataset
- fix for _check_filesystem with datasets dict input

### Added

- tests for eid2ref
- load_collection method for loading a Bunch of ALF objects

## [1.3.0]

### Modified

- propagate down filter datasets filters
- OneAlyx list_* methods return list instead of np arrays
- cache module gracefully deals with empty repos
- cache module refactored to reuse ALF functions
- cache str ids now exclude 'Subjects' part
- session_path_parts now accepts pathlib objects
- one.params.check_cache_conflict now public function
- One.cache_dir now public property
- cache args preserved between calls to paginated response object
- runtime warning when remote list count changes

### Added
- alf.io function to return valid session paths within a directory 

## [1.2.1]

### Modified

- HOTFIX: correct exception raise when files missing in load_datasets

## [1.2.0]

### Added

- registration module with functions for posting sessions and file records to Alyx

### Modified

- bumped minimum pandas version in requirements
- REST cache supports URL with port
- describe revision now supported
- ALF spec now requires 'Subjects' folder in order to parse lab, i.e. .../lab/Subjects/subjects/...
- password prompt now specifies user
- clearer REST HTTP response error messages

## [1.1.0]

### Added
- extension may be omitted when loading dataset in wildcard mode if dataset doesn't have extra parts

## [1.0.0]

### Removed

- removed deprecated `_from_` converters

### Modified
- removed walrus from test
- raise warning when fails to set dataset exists to False

## [0.5.3]

### Modified

- HOTFIX: error no longer raised when logging dimension mismatch in alf.io.load_object

## [0.5.2]

### Modified

- HOTFIX: ref2dj no longer raises error

## [0.5.1]

### Modified

- HOTFIX: handles case when file_size is None in _download_dataset

## [0.5.0]

### Modified

- consistent regex file pattern between functions
- unix shell style wildcards used by default
- limited support for attribute namespace for backward compatibility
- can filter with lists of parts, e.g. `extension=['npy', '?sv']`

## [0.4.0]

- alf package refactored for module consistency; removed alf.folders

## [0.3.0]

### Added

- function to convert datasets list endpoint to DataFrame
- added logout method; 'authenticate' now prompts for Alyx password if none provided and no token

### Removed

- ALYX_PWD field removed from setup

### Modified

- fully adopted Numpy docstrings
- revisions now filtered using <= instead of <
- datasets_from_type now type2datasets; returns similar output to list_ methods
- webclient functions sdsc_globus_path_from_dataset, sdsc_path_from_dataset and globus_path_from_dataset moved to ibllib

## [0.2.3]

### Modified

- HOTFIX: default query_mode now None, fixes missing instance mode
- HOTFIX: correct ses2rec parsing of data URLs (allow_fragments=False)

## [0.2.2]

### Modified

- HOTFIX: returns correct index when revision returns empty for dataset

## [0.2.1]

### Modified

- webclient encodes characters in URL query parameters
- docstrings added to ONE factory and classes
- HOTFIX: list_datasets passes eid in superclass call

## [0.2.0]

### Added

- list_collections and list_revisions methods
- added example scripts on experiment ids and ALF spec
- search_terms now has query type flag

### Modified

- removed walruses (support for python 3.7)
- fixed bugs in various converter methods
- fix for silent setup when base url provided
- deals with default_revision all false
- one.search works with remote alyx queries

## [0.1.5]

### Added

- configurable test databases
- configurable REST cache mode and default expiry

### Modified

- test image upload without matplotlib
- clearer One.search docstring
- make_parquet_db date column now datetime.date dtype

## [0.1.4]

### Added

- proper support for loading revisions in local mode
- separate function for filtering by collection
- tests for cache table filter functions

### Modified

- refactored load methods to use the same filter functions

## [0.1.3]

### Added

- a load_datasets method for loading multiple datasets at once

## [0.1.2]

### Modified

 - REST headers no longer used in download_file, fixes behaviour for 401 errors
 - fix to download_dataset error with alyx record; tests added
 - api utils moved to new module

## [0.1.1]

### Modified

 - fix setting default ALYX_URL in setup
 - fix for updating missing records in cache

## [0.1.0]

### Added

 - search cache tables without hitting db by default
 - onepqt module to build cache from local filesystem
 - silent mode now suppresses print statements
 - rest GET requests are now cached for 24 hours
 - alf.spec module for constructing, documenting, and validating ALyx Files

### Removed

 - removed load method
 
### Modified

 - support for multiple configured databases in params
 - Alyx web token now cached between sessions
 - delayed loading of rest schemes
 - ONE factory cache for fast repeat instantiation
 - alf.io loaders now deal with MATLAB NPYs and expanding timeseries<|MERGE_RESOLUTION|>--- conflicted
+++ resolved
@@ -4,16 +4,18 @@
 ### Modified
 
 - removed support for integer UUIDs in cache tables
-- support for pandas versions 1.5 - 2.0
-- HOTFIX: mkdir called on destination instead of default location in AlyxClient.download_cache_tables
-<<<<<<< HEAD
+- support for pandas versions 1.5 - 2.0; dropped support for Python 3.7
 - date field of session details a datetime.date object in remote mode (now consistent with local mode)
 - support datasets table without session_path field
 - clearer error message cache directory not available
-=======
+
+## [1.21.4]
+
+### Modified
+
+- HOTFIX: mkdir called on destination instead of default location in AlyxClient.download_cache_tables
 - HOTFIX: fix error in load_cache when switching from tagged cache
 - frozen pandas below 2.0
->>>>>>> 2a19058c
 
 ## [1.21.3]
 
