--- conflicted
+++ resolved
@@ -1,11 +1,4 @@
 # Changelog
-<<<<<<< HEAD
-## [Latest](https://github.com/int-brain-lab/ONE/commits/main) [1.7.0]
-
-### Modified
-
-- added Globus interface for downloading data
-=======
 ## [Latest](https://github.com/int-brain-lab/ONE/commits/main) [1.7.1]
 
 ### Modified
@@ -24,7 +17,6 @@
 ### Added
 
 - ugly hack to download from aws instead of default http server
->>>>>>> 8766cd27
 
 ## [1.6.2]
 
