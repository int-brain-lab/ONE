sphinx_rtd_theme
nbsphinx
nbsphinx-link
myst_parser
sphinx >=3.1.2
sphinx-copybutton
sphinx-gallery
ipyevents
# ibllib  # Required to execute the one_quickstart notebook
# matplotlib  # Required to execute the data_sharing notebook
<<<<<<< HEAD
boto3  # For AWS module
=======
>>>>>>> ab409555
globus_sdk  # For Globus module

# Also need to run
# jupyter nbextension enable --py --sys-prefix ipyevents<|MERGE_RESOLUTION|>--- conflicted
+++ resolved
@@ -6,12 +6,9 @@
 sphinx-copybutton
 sphinx-gallery
 ipyevents
+jupyter_contrib_nbextensions
 # ibllib  # Required to execute the one_quickstart notebook
 # matplotlib  # Required to execute the data_sharing notebook
-<<<<<<< HEAD
-boto3  # For AWS module
-=======
->>>>>>> ab409555
 globus_sdk  # For Globus module
 
 # Also need to run
